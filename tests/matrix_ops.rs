--- conflicted
+++ resolved
@@ -151,7 +151,6 @@
     assert_eq!(y_rows, vec![vec![4, 4, 4], vec![5, 5, 5]]);
 }
 
-<<<<<<< HEAD
 #[test]
 fn meshgrid_accepts_row_vector_input() {
     let row: Array = vec![Dynamic::from_array(vec![
@@ -162,51 +161,6 @@
     let y: Array = vec![Dynamic::from_int(3), Dynamic::from_int(4)];
 
     let grid = meshgrid(row, y).unwrap();
-
-    let x_grid = grid.get("x").unwrap().clone().into_array().unwrap();
-    let y_grid = grid.get("y").unwrap().clone().into_array().unwrap();
-
-    for row in x_grid.into_iter() {
-        let values: Vec<INT> = row
-            .into_array()
-            .unwrap()
-            .into_iter()
-            .map(|d| d.as_int().unwrap())
-            .collect();
-        assert_eq!(values, vec![0, 1, 2]);
-    }
-
-    let y_rows: Vec<Vec<INT>> = y_grid
-=======
-fn matrix_to_ints(matrix: Array) -> Vec<Vec<INT>> {
-    matrix
->>>>>>> 7682878b
-        .into_iter()
-        .map(|row| {
-            row.into_array()
-                .unwrap()
-                .into_iter()
-                .map(|d| d.as_int().unwrap())
-                .collect()
-        })
-<<<<<<< HEAD
-        .collect();
-    assert_eq!(y_rows, vec![vec![3, 3, 3], vec![4, 4, 4]]);
-}
-
-#[test]
-fn meshgrid_accepts_column_vector_inputs() {
-    let column_x: Array = vec![
-        Dynamic::from_array(vec![Dynamic::from_int(0)]),
-        Dynamic::from_array(vec![Dynamic::from_int(1)]),
-        Dynamic::from_array(vec![Dynamic::from_int(2)]),
-    ];
-    let column_y: Array = vec![
-        Dynamic::from_array(vec![Dynamic::from_int(3)]),
-        Dynamic::from_array(vec![Dynamic::from_int(4)]),
-    ];
-
-    let grid = meshgrid(column_x, column_y).unwrap();
 
     let x_grid = grid.get("x").unwrap().clone().into_array().unwrap();
     let y_grid = grid.get("y").unwrap().clone().into_array().unwrap();
@@ -232,55 +186,44 @@
         })
         .collect();
     assert_eq!(y_rows, vec![vec![3, 3, 3], vec![4, 4, 4]]);
-=======
-        .collect()
-}
-
-#[test]
-fn diag_treats_row_and_column_vectors_equally() {
-    let column: Array = vec![
+}
+
+#[test]
+fn meshgrid_accepts_column_vector_inputs() {
+    let column_x: Array = vec![
+        Dynamic::from_array(vec![Dynamic::from_int(0)]),
         Dynamic::from_array(vec![Dynamic::from_int(1)]),
         Dynamic::from_array(vec![Dynamic::from_int(2)]),
+    ];
+    let column_y: Array = vec![
         Dynamic::from_array(vec![Dynamic::from_int(3)]),
-    ];
-    let row: Array = vec![Dynamic::from_array(vec![
-        Dynamic::from_int(1),
-        Dynamic::from_int(2),
-        Dynamic::from_int(3),
-    ])];
-
-    let column_diag = diag(column).unwrap();
-    let row_diag = diag(row).unwrap();
-
-    let column_values = matrix_to_ints(column_diag.clone());
-    let row_values = matrix_to_ints(row_diag.clone());
-    assert_eq!(column_values, row_values);
-
-    let expected = vec![vec![1, 0, 0], vec![0, 2, 0], vec![0, 0, 3]];
-    assert_eq!(row_values, expected);
-}
-
-#[test]
-fn diag_extracts_from_rectangular_matrices() {
-    let matrix: Array = vec![
-        Dynamic::from_array(vec![
-            Dynamic::from_int(1),
-            Dynamic::from_int(2),
-            Dynamic::from_int(3),
-        ]),
-        Dynamic::from_array(vec![
-            Dynamic::from_int(4),
-            Dynamic::from_int(5),
-            Dynamic::from_int(6),
-        ]),
-    ];
-
-    let diag_values = diag(matrix).unwrap();
-    let ints: Vec<INT> = diag_values
+        Dynamic::from_array(vec![Dynamic::from_int(4)]),
+    ];
+
+    let grid = meshgrid(column_x, column_y).unwrap();
+
+    let x_grid = grid.get("x").unwrap().clone().into_array().unwrap();
+    let y_grid = grid.get("y").unwrap().clone().into_array().unwrap();
+
+    for row in x_grid.into_iter() {
+        let values: Vec<INT> = row
+            .into_array()
+            .unwrap()
+            .into_iter()
+            .map(|d| d.as_int().unwrap())
+            .collect();
+        assert_eq!(values, vec![0, 1, 2]);
+    }
+
+    let y_rows: Vec<Vec<INT>> = y_grid
         .into_iter()
-        .map(|d| d.as_int().unwrap())
+        .map(|row| {
+            row.into_array()
+                .unwrap()
+                .into_iter()
+                .map(|d| d.as_int().unwrap())
+                .collect()
+        })
         .collect();
-    let expected = vec![1, 5];
-    assert_eq!(ints, expected);
->>>>>>> 7682878b
+    assert_eq!(y_rows, vec![vec![3, 3, 3], vec![4, 4, 4]]);
 }