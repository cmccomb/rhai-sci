--- conflicted
+++ resolved
@@ -39,21 +39,6 @@
 let value = engine.eval::<INT>("argmin([43, 42, -500])").unwrap();
 ```
 
-<<<<<<< HEAD
-## Config
-=======
-## Examples
-
-The `examples/` directory contains runnable snippets that showcase `rhai-sci` in action:
-
-- `download_and_regress.rs` – download CSV data and perform a linear regression.
-- `matrix_inversion.rs` – compute the inverse of a small matrix using `inv`.
-
-Run any example with `cargo run --example <name>`.
-
-## Matrix & Vector Conventions
->>>>>>> 7e2b46ae
-
 ### Features
 
 - **metadata** *(disabled)*: export function metadata; required for running doc-tests on Rhai examples.
