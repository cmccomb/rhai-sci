use rhai::plugin::*;

#[export_module]
#[allow(non_upper_case_globals)]
pub mod constant_definitions {
    use rhai::FLOAT;

    // The ratio of a circle's circumference to its diameter.
    #[allow(non_upper_case_globals)]
    pub const pi: FLOAT = 3.14159265358979323846264338327950288;

    //Speed of light in meters per second (m/s).
    #[allow(non_upper_case_globals)]
    pub const c: FLOAT = 299792458.0;

    // Euler's number.
    #[allow(non_upper_case_globals)]
    pub const e: FLOAT = 2.71828182845904523536028747135266250;

    // Acceleration due to gravity on Earth in meters per second per second (m/s^2).
    #[allow(non_upper_case_globals)]
    pub const g: FLOAT = 9.80665;

    // The Planck constant in Joules per Hertz (J/Hz)
    #[allow(non_upper_case_globals)]
    pub const h: FLOAT = 6.62607015e-34;

    // The golden ratio
    #[allow(non_upper_case_globals)]
    pub const phi: FLOAT = 1.61803398874989484820;

    // Newtonian gravitational constant
    pub const G: FLOAT = 6.6743015e-11;

<<<<<<< HEAD
    #[rhai_fn(name = "_____CONSTANTS_____")]
    /// Physical constants for
    ///  ## `pi: FLOAT`
    /// The ratio of a circle's circumference to its diameter (non-dimensional).
=======
    /// Physical constants useful for science.
    ///  ### `pi: FLOAT`
    /// The ratio of a circle's circumference to its diameter (nondimensional).
>>>>>>> e8ff85d5
    /// ```typescript
    /// assert_eq(pi, 3.14159265358979323846264338327950288);
    /// ```
    ///  ### `c: FLOAT`
    /// The speed of light in meters per second (m/s).
    /// ```typescript
    /// assert_eq(c, 299792458.0);
    /// ```
<<<<<<< HEAD
    /// ## `e: FLOAT`
    /// Euler's number (non-dimensional).
=======
    /// ### `e: FLOAT`
    /// Euler's number (nondimensional).
>>>>>>> e8ff85d5
    /// ```typescript
    /// assert_eq(e, 2.71828182845904523536028747135266250);
    /// ```
    ///  ### `g: FLOAT`
    /// The acceleration due to gravity on Earth in meters per second per second (m/s^2).
    /// ```typescript
    /// assert_eq(g, 9.80665);
    /// ```
    ///  ### `h: FLOAT`
    /// The Planck constant in Joules per Hertz (J/Hz).
    /// ```typescript
    /// assert_eq(h, 6.62607015e-34);
    /// ```
<<<<<<< HEAD
    /// ## `phi: FLOAT`
    /// The golden ratio (non-dimensional).
    /// ```typescript
    /// assert_eq(phi, 1.61803398874989484820);
    /// ```
    /// ## `G: FLOAT`
    /// The Newtonian gravitational constant (non-dimensional).
=======
    /// ### `phi: FLOAT`
    /// The golden ratio (nondimensional).
    /// ```typescript
    /// assert_eq(phi, 1.61803398874989484820);
    /// ```
    /// ### `G: FLOAT`
    /// The Newtonian gravitational constant (nondimensional).
>>>>>>> e8ff85d5
    /// ```typescript
    /// assert_eq(G, 6.6743015e-11);
    /// ```
    #[rhai_fn(name = "_____CONSTANTS_____")]
    pub fn constants() {}
}<|MERGE_RESOLUTION|>--- conflicted
+++ resolved
@@ -32,16 +32,9 @@
     // Newtonian gravitational constant
     pub const G: FLOAT = 6.6743015e-11;
 
-<<<<<<< HEAD
-    #[rhai_fn(name = "_____CONSTANTS_____")]
-    /// Physical constants for
-    ///  ## `pi: FLOAT`
-    /// The ratio of a circle's circumference to its diameter (non-dimensional).
-=======
     /// Physical constants useful for science.
     ///  ### `pi: FLOAT`
     /// The ratio of a circle's circumference to its diameter (nondimensional).
->>>>>>> e8ff85d5
     /// ```typescript
     /// assert_eq(pi, 3.14159265358979323846264338327950288);
     /// ```
@@ -50,13 +43,8 @@
     /// ```typescript
     /// assert_eq(c, 299792458.0);
     /// ```
-<<<<<<< HEAD
-    /// ## `e: FLOAT`
-    /// Euler's number (non-dimensional).
-=======
     /// ### `e: FLOAT`
     /// Euler's number (nondimensional).
->>>>>>> e8ff85d5
     /// ```typescript
     /// assert_eq(e, 2.71828182845904523536028747135266250);
     /// ```
@@ -70,15 +58,6 @@
     /// ```typescript
     /// assert_eq(h, 6.62607015e-34);
     /// ```
-<<<<<<< HEAD
-    /// ## `phi: FLOAT`
-    /// The golden ratio (non-dimensional).
-    /// ```typescript
-    /// assert_eq(phi, 1.61803398874989484820);
-    /// ```
-    /// ## `G: FLOAT`
-    /// The Newtonian gravitational constant (non-dimensional).
-=======
     /// ### `phi: FLOAT`
     /// The golden ratio (nondimensional).
     /// ```typescript
@@ -86,7 +65,6 @@
     /// ```
     /// ### `G: FLOAT`
     /// The Newtonian gravitational constant (nondimensional).
->>>>>>> e8ff85d5
     /// ```typescript
     /// assert_eq(G, 6.6743015e-11);
     /// ```
